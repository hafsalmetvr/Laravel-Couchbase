--- conflicted
+++ resolved
@@ -225,10 +225,6 @@
     /**
      * @param \Illuminate\Database\Query\Expression|string $value
      * @param bool $prefixAlias
-<<<<<<< HEAD
-     * @param bool $identifier
-=======
->>>>>>> 4ef1e908
      * @return string
      */
     public function wrap($value, $prefixAlias = false)
@@ -252,27 +248,7 @@
         }
 
         if (strpos(strtolower($value), ' as ') !== false) {
-<<<<<<< HEAD
-            return $this->wrapAliasedIdentifier($value, $prefixAlias);
-        }
-
-        return $this->wrapIdentifier($value);
-    }
-
-    /**
-     * @param array $values
-     * @param bool $prefixAlias
-     * @param bool $identifiers
-     * @return array
-     */
-    public function wrapArray(array $values, $prefixAlias = false, $identifiers = false)
-    {
-        $ret = [];
-        foreach ($values as $value) {
-            $ret[] = $this->wrap($value, $prefixAlias, $identifiers);
-=======
             return $this->wrapAliasedValue($value, $prefixAlias);
->>>>>>> 4ef1e908
         }
 
         return $this->wrapValue($value);
@@ -299,28 +275,6 @@
     }
 
     /**
-<<<<<<< HEAD
-     * @param string $value
-     * @param bool $prefixAlias
-     * @return string
-     */
-    protected function wrapAliasedIdentifier($value, $prefixAlias = false)
-    {
-        $segments = preg_split('/\s+as\s+/i', $value);
-
-        // If we are wrapping a table we need to prefix the alias with the table prefix
-        // as well in order to generate proper syntax. If this is a column of course
-        // no prefix is necessary. The condition will be true when from wrapTable.
-        if ($prefixAlias) {
-            $segments[1] = $this->tablePrefix . $segments[1];
-        }
-
-        return $this->wrap($segments[0], false, true) . ' as ' . $this->wrap($segments[1], false, true);
-    }
-
-    /**
-=======
->>>>>>> 4ef1e908
      * @param array $segments
      * @return string
      */
@@ -359,11 +313,7 @@
         if (is_null($query->columns) || $query->columns === ['*']) {
             $query->columns = [$this->wrapTable($query->connection->getBucketName()) . '.*'];
         }
-<<<<<<< HEAD
-        if ($query->columns === [$this->wrapIdentifier($query->connection->getBucketName()) . '.*'] || in_array('_id',
-=======
         if ($query->columns === [$this->wrapTable($query->connection->getBucketName()) . '.*'] || in_array('_id',
->>>>>>> 4ef1e908
                 $query->columns)) {
             $query->columns[] = $this->getMetaIdExpression($query, true);
             $query->columns = array_diff($query->columns, ['_id']);
@@ -385,15 +335,7 @@
      */
     protected function compileReturning(Builder $query)
     {
-<<<<<<< HEAD
-        $p = [];
-        foreach ($query->returning as $t) {
-            $p[] = $this->wrap($t, false, true);
-        }
-        return implode(', ', $p);
-=======
         return implode(', ', $this->wrapArray($query->returning));
->>>>>>> 4ef1e908
     }
 
     /**
@@ -451,11 +393,7 @@
      */
     public function getMetaIdExpression(BaseBuilder $query, $withAsUnderscoreId = false)
     {
-<<<<<<< HEAD
-        return new Expression('meta(' . $this->wrapIdentifier($query->getConnection()->getBucketName()) . ').`id`' . ($withAsUnderscoreId ? ' as `_id`' : ''));
-=======
         return new Expression('meta(' . $this->wrapTable($query->getConnection()->getBucketName()) . ').`id`' . ($withAsUnderscoreId ? ' as `_id`' : ''));
->>>>>>> 4ef1e908
     }
 
     /**
@@ -479,11 +417,7 @@
     /**
      * Compile a "where in" clause.
      *
-<<<<<<< HEAD
-     * @param  \Illuminate\Database\Query\Builder $query
-=======
      * @param  Builder $query
->>>>>>> 4ef1e908
      * @param  array $where
      * @return string
      */
