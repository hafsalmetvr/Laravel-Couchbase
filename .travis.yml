--- conflicted
+++ resolved
@@ -12,11 +12,8 @@
   - mysql
 
 env:
-<<<<<<< HEAD
   CB_BUCKET=test-ing
-=======
   CB_VERSION=4
->>>>>>> 885b533e
 
 before_script:
   - set -e
